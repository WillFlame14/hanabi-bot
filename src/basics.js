import { ActualCard, Card } from './basics/Card.js';
import { cardCount } from './variants.js';
import { find_possibilities } from './basics/helper.js';

/**
 * @typedef {import('./basics/State.js').State} State
 * @typedef {import('./types.js').ClueAction} ClueAction
 * @typedef {import('./types.js').DiscardAction} DiscardAction
 * @typedef {import('./types.js').CardAction} DrawAction
 * @typedef {import('./types.js').PlayAction} PlayAction
 */

/**
 * @param {State} state
 * @param {ClueAction} action
 */
export function onClue(state, action) {
	const { target, clue, list } = action;
	const new_possible = find_possibilities(clue, state.variant);

	for (const { order } of state.hands[target]) {
		const c = state.hands[target].findOrder(order);

		if (list.includes(order)) {
			if (!c.clued) {
				c.newly_clued = true;
				c.clued = true;
			}
			c.clues.push(clue);
		}

		for (const player of state.allPlayers) {
			const card = player.thoughts[order];
			const inferences_before = card.inferred.length;

			const operation = list.includes(order) ? 'intersect' : 'subtract';
			card[operation]('possible', new_possible);
			card[operation]('inferred', new_possible);

			if (list.includes(order) && card.inferred.length < inferences_before) {
				card.reasoning.push(state.actionList.length - 1);
				card.reasoning_turn.push(state.turn_count);
			}

			player.card_elim(state);
			player.refresh_links(state);
		}
	}

	state.clue_tokens--;
}

/**
 * @param {State} state
 * @param {DiscardAction} action
 */
export function onDiscard(state, action) {
	const { failed, order, playerIndex, rank, suitIndex } = action;
	state.hands[playerIndex].removeOrder(order);

	state.discard_stacks[suitIndex][rank - 1]++;

	for (const player of state.allPlayers) {
		player.card_elim(state);
		player.refresh_links(state);
	}

	// Discarded all copies of a card - the new max rank is (discarded rank - 1) if not already lower
<<<<<<< HEAD
	if (state.discard_stacks[suitIndex][rank - 1] === cardCount(state.suits, state.variant, { suitIndex, rank })) {
=======
	if (state.discard_stacks[suitIndex][rank - 1] === cardCount(state.suits, { suitIndex, rank }))
>>>>>>> 8183da63
		state.max_ranks[suitIndex] = Math.min(state.max_ranks[suitIndex], rank - 1);

	if (failed)
		state.strikes++;
	else
		state.clue_tokens = Math.min(state.clue_tokens + 1, 8);		// Bombs count as discards, but they don't give a clue token
}

/**
 * @param {State} state
 * @param {DrawAction} action
 */
export function onDraw(state, action) {
	const { order, playerIndex, suitIndex, rank } = action;

	const card = new ActualCard(suitIndex, rank, order, state.actionList.length);
	state.hands[playerIndex].unshift(card);

	for (let i = 0; i < state.numPlayers; i++) {
		const player = state.players[i];

		player.thoughts[order] = new Card(card, {
			suitIndex: (i !== playerIndex) ? suitIndex : -1,
			rank: (i !== playerIndex) ? rank : -1,
			order,
			possible: player.all_possible.slice(),
			inferred: player.all_inferred.slice(),
			drawn_index: state.actionList.length
		});
	}

	state.players.forEach(player => {
		player.card_elim(state);
		player.refresh_links(state);
	});

	state.common.thoughts[order] = new Card(card, {
		suitIndex: -1,
		rank: -1,
		order,
		possible: state.common.all_possible.slice(),
		inferred: state.common.all_inferred.slice(),
		drawn_index: state.actionList.length
	});

	state.cardOrder = order;
	state.cardsLeft--;
}

/**
 * @param {State} state
 * @param {PlayAction} action
 */
export function onPlay(state, action) {
	const { order, playerIndex, rank, suitIndex } = action;
	state.hands[playerIndex].removeOrder(order);

	state.play_stacks[suitIndex] = rank;

	for (const player of state.allPlayers) {
		player.card_elim(state);
		player.refresh_links(state);
	}

	// Get a clue token back for playing a 5
	if (rank === 5 && state.clue_tokens < 8)
		state.clue_tokens++;
}<|MERGE_RESOLUTION|>--- conflicted
+++ resolved
@@ -66,11 +66,7 @@
 	}
 
 	// Discarded all copies of a card - the new max rank is (discarded rank - 1) if not already lower
-<<<<<<< HEAD
-	if (state.discard_stacks[suitIndex][rank - 1] === cardCount(state.suits, state.variant, { suitIndex, rank })) {
-=======
-	if (state.discard_stacks[suitIndex][rank - 1] === cardCount(state.suits, { suitIndex, rank }))
->>>>>>> 8183da63
+	if (state.discard_stacks[suitIndex][rank - 1] === cardCount(state.suits, state.variant, { suitIndex, rank }))
 		state.max_ranks[suitIndex] = Math.min(state.max_ranks[suitIndex], rank - 1);
 
 	if (failed)

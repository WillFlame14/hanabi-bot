--- conflicted
+++ resolved
@@ -1,10 +1,5 @@
-<<<<<<< HEAD
-export const MAX_H_LEVEL = 12;
-export const BOT_VERSION = '1.4.3';
-=======
 export const MAX_H_LEVEL = 11;
 export const BOT_VERSION = '1.4.5';
->>>>>>> 009d03e0
 
 export const ACTION =  /** @type {const} */ ({
 	PLAY: 0,

--- conflicted
+++ resolved
@@ -190,11 +190,7 @@
 		for (let suitIndex = 0; suitIndex < state.suits.length; suitIndex++) {
 			const clue = { type: CLUE.COLOUR, value: suitIndex, target };
 
-<<<<<<< HEAD
-			if (isCluable(state.variant, clue) && cardTouched(card, state.variant, clue)) {
-=======
-			if (isCluable(state.suits, clue) && cardTouched(card, state.suits, clue))
->>>>>>> 8183da63
+			if (isCluable(state.variant, clue) && cardTouched(card, state.variant, clue))
 				direct_clues.push(clue);
 		}
 	}
@@ -203,11 +199,7 @@
 		for (let rank = 1; rank <= 5; rank++) {
 			const clue = { type: CLUE.RANK, value: rank, target };
 
-<<<<<<< HEAD
-			if (isCluable(state.variant, clue) && cardTouched(card, state.variant, clue)) {
-=======
-			if (isCluable(state.suits, clue) && cardTouched(card, state.suits, clue))
->>>>>>> 8183da63
+			if (isCluable(state.variant, clue) && cardTouched(card, state.variant, clue))
 				direct_clues.push(clue);
 		}
 	}

import { unknownIdentities } from './hanabi-util.js';
import { IdentitySet } from './IdentitySet.js';
import { Card } from './Card.js';
import { cardCount } from '../variants.js';
import * as Utils from '../tools/util.js';
import * as Elim from './player-elim.js';

import logger from '../tools/logger.js';
import { logCard } from '../tools/log.js';
import { produce } from '../StateProxy.js';


/**
 * @typedef {import('./State.js').State} State
 * @typedef {import('./Card.js').BasicCard} BasicCard
 * @typedef {import('../types.js').Identity} Identity
 * @typedef {import('../types.js').Link} Link
 * @typedef {import('../types.js').WaitingConnection} WaitingConnection
 * @typedef {import('../StateProxy.js').Patch} Patch
 */

export class Player {
	card_elim = Elim.card_elim;
	refresh_links = Elim.refresh_links;
	find_links = Elim.find_links;
	good_touch_elim = Elim.good_touch_elim;
	reset_card = Elim.reset_card;
	restore_elim = Elim.restore_elim;

	/** @type {number[]} */
	hypo_stacks;

	/** @type {{ orders: number[], prereqs: Identity[], connected: number}[]} */
	play_links;

	/** @type {Set<number>} */
	hypo_plays;

	/** @type {Map<number, Patch[]>} */
	patches = new Map();

	/**
	 * @param {number} playerIndex
	 * @param {IdentitySet} all_possible
	 * @param {IdentitySet} all_inferred
	 * @param {number[]} hypo_stacks
	 * @param {Card[]} [thoughts]
	 * @param {Link[]} [links]
	 * @param {{ orders: number[], prereqs: Identity[], connected: number}[]} [play_links]
	 * @param {Set<number>} [unknown_plays]
	 * @param {WaitingConnection[]} [waiting_connections]
	 * @param {Record<string, number[]>} [elims]
	 */
	constructor(playerIndex, all_possible, all_inferred, hypo_stacks, thoughts = [], links = [], play_links = [], unknown_plays = new Set(), waiting_connections = [], elims = {}) {
		this.playerIndex = playerIndex;

		this.thoughts = thoughts;
		this.links = links;
		this.play_links = play_links;

		this.hypo_stacks = hypo_stacks;
		this.all_possible = all_possible;
		this.all_inferred = all_inferred;

		/**
		 * The orders of playable cards whose identities are not known, according to each player. Used for identifying TCCMs.
		 */
		this.unknown_plays = unknown_plays;

		this.hypo_plays = new Set();

		this.waiting_connections = waiting_connections;
		this.elims = elims;
	}

	/** @param {Player} json */
	static fromJSON(json) {
		return new Player(json.playerIndex,
			IdentitySet.fromJSON(json.all_possible),
			IdentitySet.fromJSON(json.all_inferred),
			json.hypo_stacks.slice(),
			json.thoughts.map(Card.fromJSON),
			json.links.map(Utils.objClone),
			json.play_links.map(Utils.objClone),
			new Set(json.unknown_plays),
			Utils.objClone(json.waiting_connections),
			Utils.objClone(json.elims));
	}

	/** @returns {this} */
	clone() {
		return new /** @type {any} */ (this.constructor)(this.playerIndex,
			this.all_possible,
			this.all_inferred,
			this.hypo_stacks.slice(),
			this.thoughts.map(infs => infs.clone()),
			this.links.map(link => Utils.objClone(link)),
			this.play_links.map(link => Utils.objClone(link)),
			new Set(this.unknown_plays),
			Utils.objClone(this.waiting_connections),
			Utils.objClone(this.elims));
	}

	/** @returns {this} */
	shallowCopy() {
		return new /** @type {any} */ (this.constructor)(this.playerIndex,
			this.all_possible,
			this.all_inferred,
			this.hypo_stacks.slice(),
			this.thoughts.slice(),
			this.links.slice(),
			this.play_links.slice(),
			new Set(this.unknown_plays),
			this.waiting_connections.slice(),
			Utils.objClone(this.elims));
	}

	/**
	 * @param {number} order
	 * @param {(draft: import('../types.js').Writable<Card>) => void} func
	 * @param {boolean} [listenPatches]
	 */
	updateThoughts(order, func, listenPatches = this.playerIndex === -1) {
		this.thoughts = this.thoughts.with(order, produce(this.thoughts[order], func, listenPatches ? (patches) => {
			if (patches.length > 0)
				this.patches.set(order, (this.patches.get(order) ?? []).concat(patches));
		} : undefined));
	}

	/**
	 * @param {number} order
	 * @param {(draft: import('../types.js').Writable<Card>) => void} func
	 * @param {boolean} [listenPatches]
	 * @returns {typeof this}
	 */
	withThoughts(order, func, listenPatches = this.playerIndex === -1) {
		const copy = this.shallowCopy();
		copy.thoughts = copy.thoughts.with(order, produce(this.thoughts[order], func, (patches) => {
			if (listenPatches && patches.length > 0)
				this.patches.set(order, (this.patches.get(order) ?? []).concat(patches));
		}));
		return copy;
	}

	/**
	 * Returns whether they think the given player is locked (i.e. every card is clued, chop moved, or finessed AND not loaded).
	 * @param {State} state
	 * @param {number} playerIndex
	 * @param {boolean} [symmetric]
	 */
	thinksLocked(state, playerIndex, symmetric = false) {
		/** @param {number} order */
		const in_wc = (order) => this.waiting_connections.some(wc =>
			wc.target === playerIndex &&
			wc.connections.some((conn, i) => i >= wc.conn_index && conn.order === order && conn.identities.some(id => !state.isPlayable(id))));

		return state.hands[playerIndex].every(o => this.thoughts[o].saved || (symmetric && in_wc(o))) && !this.thinksLoaded(state, playerIndex);
	}

	/**
	 * Returns whether they they think the given player is loaded (i.e. has a known playable or trash).
	 * @param {State} state
	 * @param {number} playerIndex
	 * @param {{assume?: boolean}} options
	 */
	thinksLoaded(state, playerIndex, options = {}) {
		return this.thinksPlayables(state, playerIndex, options).length > 0 || this.thinksTrash(state, playerIndex).length > 0;
	}

	/**
	 * Returns playables in the given player's hand, according to this player.
	 * @param {State} state
	 * @param {number} playerIndex
	 * @param {{assume?: boolean}} options
	 */
	thinksPlayables(state, playerIndex, options = {}) {
		const linked_orders = this.linkedOrders(state);

		// TODO: Revisit if the card identity being known is relevant?
		// (e.g. if I later discover that I did not have a playable when I thought I did)
		return state.hands[playerIndex].filter(o => {
			const card = this.thoughts[o];
			if (card.trash && !card.possible.every(p => !state.isBasicTrash(p)))
				return false;

			const unsafe_linked = linked_orders.has(o) &&
				(state.strikes === 2 ||
					card.possible.some(p => state.play_stacks[p.suitIndex] + 1 < p.rank && p.rank <= state.max_ranks[p.suitIndex]) ||
<<<<<<< HEAD
					Array.from(linked_orders).some(o => this.thoughts[o].focused && o !== c.order));
			// We are waiting for a play to prove this connection
			const waiting_proof = this.waiting_connections.some(wc =>
				wc.connections.some((conn, ci) => ci >= wc.conn_index && conn.card.order === c.order &&
					wc.connections.some((conn2, ci2) => ci2 >= wc.conn_index && ci > ci2 && conn2.type == 'waiting'))
			);

			return (!card.trash || card.possible.every(p => !state.isBasicTrash(p))) && !unsafe_linked && !waiting_proof &&
				card.possibilities.every(p => (card.chop_moved ? state.isBasicTrash(p) : false) || state.isPlayable(p)) &&	// cm cards can ignore trash ids
				card.possibilities.some(p => state.isPlayable(p)) &&	// Exclude empty case
				((options?.assume ?? true) || !this.waiting_connections.some((wc, i1) =>
=======
					Array.from(linked_orders).some(o => this.thoughts[o].focused && o !== o));

			if (unsafe_linked)
				return false;

			const known_playable = () =>
				card.possible.every(p => state.isBasicTrash(p) || state.isPlayable(p)) && card.possible.some(p => state.isPlayable(p));

			const conflicting_conn = () =>
				this.waiting_connections.some((wc, i1) =>
					(playerIndex !== state.ourPlayerIndex || !wc.symmetric) &&
>>>>>>> 0df3be94
					// Unplayable target of possible waiting connection
					(wc.focus === o && !state.isPlayable(wc.inference) && card.possible.has(wc.inference)) ||
					wc.connections.some((conn, ci) => ci >= wc.conn_index && conn.order === o && (
						// Unplayable connecting card
						conn.identities.some(i => !state.isPlayable(i) && card.possible.has(i)) ||
						// A different connection on the same focus doesn't use this connecting card
						this.waiting_connections.some((wc2, i2) =>
							i1 !== i2 && wc2.focus === wc.focus && wc2.connections.every(conn2 => conn2.order !== o))))
				);

			return card.possibilities.every(p => (card.chop_moved ? state.isBasicTrash(p) : false) || state.isPlayable(p)) &&	// cm cards can ignore trash ids
				card.possibilities.some(p => state.isPlayable(p)) &&	// Exclude empty case
				((options?.assume ?? true) || known_playable() || (!card.uncertain || playerIndex === state.ourPlayerIndex) && !conflicting_conn()) &&
				state.hasConsistentInferences(card);
		});
	}

	/**
	 * Finds trash in the given hand, according to this player.
	 * @param {State} state
	 * @param {number} playerIndex
	 */
	thinksTrash(state, playerIndex) {
		/** @type {(identity: Identity, order: number) => boolean} */
		const visible_elsewhere = (identity, order) =>
			state.hands.flat().some(o => {
				const card = this.thoughts[o];

				return card.matches(identity, { infer: true }) &&
					state.deck[o].matches(identity, { assume: true }) &&
					(state.deck[o].clued || (card.finessed && !card.uncertain)) &&
					o !== order &&
					!this.links.some(link => link.orders.includes(order));
			});

		return state.hands[playerIndex].filter(o => {
			if (this.thoughts[o].trash)
				return true;

			const poss = this.thoughts[o].possibilities;

			// Every possibility is trash or duplicated somewhere
			const trash = poss.every(p => state.isBasicTrash(p) || visible_elsewhere(p, o));

			if (trash)
				logger.debug(`order ${o} is trash, poss ${poss.map(logCard).join()}, ${poss.map(p => state.isBasicTrash(p) + '|' + visible_elsewhere(p, o)).join()}`);

			return trash;
		});
	}

	/**
	 * Finds the best discard in a locked hand. Breaks ties using the leftmost card.
	 * @param {State} state
	 * @param {number[]} hand
	 */
	lockedDiscard(state, hand) {
		// If any card's crit% is 0
		const crit_percents = hand.map(o => {
			const poss = this.thoughts[o].possibilities;
			const percent = poss.filter(p => state.isCritical(p)).length / poss.length;

			return { order: o, percent };
		}).sort((a, b) => a.percent - b.percent);

		const least_crits = crit_percents.filter(({ percent }) => percent === crit_percents[0].percent);

		/**
		 * @param {{suitIndex: number, rank: number}} possibility
		 * @param {boolean} all_crit
		 */
		const distance = ({ suitIndex, rank }, all_crit) => {
			const crit_distance = (all_crit ? rank * 5 : 0) + rank - this.hypo_stacks[suitIndex];
			return crit_distance < 0 ? 5 : crit_distance;
		};

		const { order: furthest_order } = Utils.maxOn(least_crits, ({ order }) =>
			this.thoughts[order].possibilities.reduce((sum, p) => sum += distance(p, crit_percents[0].percent === 1), 0));

		return furthest_order;
	}

	/**
	 * Finds the best play in a locked hand. Breaks ties using the leftmost card.
	 * @param {State} state
	 * @param {number[]} hand
	 */
	anxietyPlay(state, hand) {
		return hand.map((o, i) => {
			const poss = this.thoughts[o].possibilities;
			const percent = poss.filter(p => state.isPlayable(p)).length / poss.length;

			return { order: o, percent, index: i };
		}).sort((a, b) => {
			const diff = b.percent - a.percent;
			return diff !== 0 ? diff : a.index - b.index;
		})[0].order;
	}

	/**
	 * Returns the orders of cards of which this player is unsure about their identities (i.e. at least one is bad touched).
	 * @param {State} state
	 */
	linkedOrders(state) {
		const unknownLinks = this.links.filter(({ orders, identities }) =>
			orders.length > identities.reduce((sum, identity) => sum += unknownIdentities(state, this, identity), 0));

		return new Set(unknownLinks.flatMap(link => link.orders));
	}

	get hypo_score() {
		return this.hypo_stacks.reduce((sum, stack) => sum + stack) + this.unknown_plays.size;
	}

	/** @param {number} order */
	dependentConnections(order) {
		return this.waiting_connections.filter(wc => wc.connections.some((conn, index) => index >= wc.conn_index && conn.order === order));
	}

	/**
	 * @param {State} state
	 * @param {Set<number>} [ignoreOrders]
	 * Computes the hypo stacks and unknown plays.
	 */
	update_hypo_stacks(state, ignoreOrders) {
		// Reset hypo stacks to play stacks
		const hypo_stacks = state.play_stacks.slice();
		const unknown_plays = new Set();
		const already_played = new Set();

		let found_new_playable = true;
		let good_touch_elim = new IdentitySet(state.variant.suits.length, 0);

		const linked_orders = this.linkedOrders(state);

		/**
		 * Checks if all possibilities have been either eliminated by good touch or are playable (but not all eliminated).
		 * @param {BasicCard[]} poss
		 */
		const delayed_playable = (poss) => {
			const remaining_poss = poss.filter(c => !good_touch_elim.has(c));
			return remaining_poss.length > 0 && remaining_poss.every(c => hypo_stacks[c.suitIndex] + 1 === c.rank);
		};

		const duplicated_plays = /** @type {Map<string, number[]>} */(new Map());

		// Attempt to play all playable cards
		while (found_new_playable) {
			found_new_playable = false;

			for (const order of state.hands.flat()) {
				if (ignoreOrders?.has(order))
					continue;

				const card = this.thoughts[order];

				if (!card.saved || good_touch_elim.has(card) || linked_orders.has(order) || unknown_plays.has(order) || already_played.has(order))
					continue;

				const fake_wcs = this.waiting_connections.filter(wc =>
					wc.focus === order && !state.deck[wc.focus].matches(wc.inference, { assume: true }));

				// Ignore all waiting connections that will be proven wrong
				const playable = state.hasConsistentInferences(card) &&
					(delayed_playable(card.possible.array) ||
						delayed_playable(card.inferred.subtract(fake_wcs.flatMap(wc => wc.inference)).array) ||
						(card.finessed && delayed_playable([card])) ||
						this.play_links.some(pl => pl.connected === order && pl.orders.every(o => unknown_plays.has(o))));

				if (!playable)
					continue;

				const id = card.identity({ infer: true });
				const actual_id = state.deck[order].identity();

				// Do not allow false updating of hypo stacks
				if (this.playerIndex === -1 && (
					(id && state.deck.filter(c => c?.matches(id) && c.order !== order).length === cardCount(state.variant, id)) ||
					(actual_id && !card.inferred.has(actual_id))		// None of the inferences match
				))
					continue;

				if (this.playerIndex === -1 && actual_id) {
					const existing = Array.from(unknown_plays).find(o => state.deck[o].matches(actual_id));

					// An unknown play matches this identity, try swapping it out later
					if (existing !== undefined) {
						const hash = logCard(actual_id);
						duplicated_plays.set(hash, (duplicated_plays.get(hash) ?? [existing]).concat(order));
						continue;
					}
				}

				if (id === undefined) {
					// Playable, but the player doesn't know what card it is
					unknown_plays.add(order);
					already_played.add(order);
					found_new_playable = true;

					const fulfilled_links = this.links.filter(link =>
						link.promised && link.orders.includes(order) && link.orders.every(o => unknown_plays.has(o)));

					// All cards in a promised link will be played
					for (const link of fulfilled_links) {
						const id2 = link.identities[0];

						if (id2.rank !== hypo_stacks[id2.suitIndex] + 1) {
							logger.warn(`tried to add ${logCard(id2)} onto hypo stacks, but they were at ${hypo_stacks[id2.suitIndex]}??`);
						}
						else {
							hypo_stacks[id2.suitIndex] = id2.rank;
							good_touch_elim = good_touch_elim.union(id2);
						}
					}
					continue;
				}

				const { suitIndex, rank } = id;

				if (rank !== hypo_stacks[suitIndex] + 1) {
					// e.g. a duplicated 1 before any 1s have played will have all bad possibilities eliminated by good touch
					logger.warn(`tried to add new playable card ${logCard(id)} ${order}, hypo stacks at ${hypo_stacks[suitIndex]}`);
					continue;
				}

				hypo_stacks[suitIndex] = rank;
				good_touch_elim = good_touch_elim.union(id);
				found_new_playable = true;
				already_played.add(order);
			}
		}

		let best_hypo_stacks = hypo_stacks,
			best_unknown_plays = unknown_plays,
			best_hypo_plays = already_played,
			best_score = hypo_stacks.reduce((a, s) => a + s) + unknown_plays.size;

		if (ignoreOrders === undefined) {
			// TODO: This doesn't quite get all possible arrangements of possible dupes; it should be some permutation of ignores between ids
			// Hopefully it's good enough.
			for (const orders of duplicated_plays.values()) {
				const ignore = new Set().add(orders[0]);

				for (let i = 0; i < orders.length; i++) {
					ignore.add(orders[i]);
					this.update_hypo_stacks(state, ignore);

					if (this.hypo_score > best_score) {
						best_hypo_stacks = this.hypo_stacks;
						best_unknown_plays = this.unknown_plays;
						best_hypo_plays = this.hypo_plays;
						best_score = this.hypo_score;
					}
				}
			}
		}

		this.hypo_stacks = best_hypo_stacks;
		this.unknown_plays = best_unknown_plays;
		this.hypo_plays = best_hypo_plays;
	}
}<|MERGE_RESOLUTION|>--- conflicted
+++ resolved
@@ -186,19 +186,6 @@
 			const unsafe_linked = linked_orders.has(o) &&
 				(state.strikes === 2 ||
 					card.possible.some(p => state.play_stacks[p.suitIndex] + 1 < p.rank && p.rank <= state.max_ranks[p.suitIndex]) ||
-<<<<<<< HEAD
-					Array.from(linked_orders).some(o => this.thoughts[o].focused && o !== c.order));
-			// We are waiting for a play to prove this connection
-			const waiting_proof = this.waiting_connections.some(wc =>
-				wc.connections.some((conn, ci) => ci >= wc.conn_index && conn.card.order === c.order &&
-					wc.connections.some((conn2, ci2) => ci2 >= wc.conn_index && ci > ci2 && conn2.type == 'waiting'))
-			);
-
-			return (!card.trash || card.possible.every(p => !state.isBasicTrash(p))) && !unsafe_linked && !waiting_proof &&
-				card.possibilities.every(p => (card.chop_moved ? state.isBasicTrash(p) : false) || state.isPlayable(p)) &&	// cm cards can ignore trash ids
-				card.possibilities.some(p => state.isPlayable(p)) &&	// Exclude empty case
-				((options?.assume ?? true) || !this.waiting_connections.some((wc, i1) =>
-=======
 					Array.from(linked_orders).some(o => this.thoughts[o].focused && o !== o));
 
 			if (unsafe_linked)
@@ -210,7 +197,6 @@
 			const conflicting_conn = () =>
 				this.waiting_connections.some((wc, i1) =>
 					(playerIndex !== state.ourPlayerIndex || !wc.symmetric) &&
->>>>>>> 0df3be94
 					// Unplayable target of possible waiting connection
 					(wc.focus === o && !state.isPlayable(wc.inference) && card.possible.has(wc.inference)) ||
 					wc.connections.some((conn, ci) => ci >= wc.conn_index && conn.order === o && (
@@ -221,7 +207,13 @@
 							i1 !== i2 && wc2.focus === wc.focus && wc2.connections.every(conn2 => conn2.order !== o))))
 				);
 
-			return card.possibilities.every(p => (card.chop_moved ? state.isBasicTrash(p) : false) || state.isPlayable(p)) &&	// cm cards can ignore trash ids
+			// We are waiting for a play to prove this connection
+			const waiting_proof = this.waiting_connections.some(wc =>
+				wc.connections.some((conn, ci) => ci >= wc.conn_index && conn.order === o &&
+					wc.connections.some((conn2, ci2) => ci2 >= wc.conn_index && ci > ci2 && conn2.type == 'waiting'))
+			);
+
+			return !waiting_proof && card.possibilities.every(p => (card.chop_moved ? state.isBasicTrash(p) : false) || state.isPlayable(p)) &&	// cm cards can ignore trash ids
 				card.possibilities.some(p => state.isPlayable(p)) &&	// Exclude empty case
 				((options?.assume ?? true) || known_playable() || (!card.uncertain || playerIndex === state.ourPlayerIndex) && !conflicting_conn()) &&
 				state.hasConsistentInferences(card);

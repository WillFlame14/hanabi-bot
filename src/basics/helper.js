--- conflicted
+++ resolved
@@ -13,11 +13,8 @@
  * @typedef {import('../types.js').BaseClue} BaseClue
  * @typedef {import('../types.js').Clue} Clue
  * @typedef {import('../types.js').Identity} Identity
-<<<<<<< HEAD
+ * @typedef {import('../types.js').ClueAction} ClueAction
  * @typedef {import('../variants.js').Variant} Variant
-=======
- * @typedef {import('../types.js').ClueAction} ClueAction
->>>>>>> 8183da63
  */
 
 /**
@@ -55,9 +52,8 @@
 	for (let suitIndex = 0; suitIndex < state.suits.length; suitIndex++)
 		clues.push({ type: CLUE.COLOUR, value: suitIndex, target });
 
-	return clues.filter(clue => hand.clueTouched(clue, state.suits).length > 0);
-}
-
+	return clues.filter(clue => hand.clueTouched(clue, state.variant).length > 0);
+}
 
 /**
  * @param {State} state

--- conflicted
+++ resolved
@@ -9,11 +9,8 @@
 import * as Utils from '../tools/util.js';
 
 /**
-<<<<<<< HEAD
  * @typedef {import('../variants.js').Variant} Variant
-=======
  * @typedef {import('../types-live.js').TableOptions} TableOptions
->>>>>>> 0d89679c
  */
 
 /**
@@ -34,21 +31,13 @@
 	 * @param {string[]} playerNames
 	 * @param {number} ourPlayerIndex
 	 * @param {string[]} suits
-<<<<<<< HEAD
 	 * @param {Variant} variant
-	 * @param {boolean} in_progress
-	 * @param {number} [level] 	The convention level (defaults to 1).
-	 */
-	constructor(tableID, playerNames, ourPlayerIndex, suits, variant, in_progress, level = 1) {
-		super(tableID, playerNames, ourPlayerIndex, suits, variant, in_progress);
-=======
 	 * @param {TableOptions} options
 	 * @param {boolean} in_progress
 	 * @param {number} [level] 	The convention level (defaults to 1).
 	 */
-	constructor(tableID, playerNames, ourPlayerIndex, suits, options, in_progress, level = 1) {
-		super(tableID, playerNames, ourPlayerIndex, suits, options, in_progress);
->>>>>>> 0d89679c
+	constructor(tableID, playerNames, ourPlayerIndex, suits, variant, options, in_progress, level = 1) {
+		super(tableID, playerNames, ourPlayerIndex, suits, variant, options, in_progress);
 
 		this.players = this.players.map(p =>
 			new HGroup_Player(p.playerIndex, p.all_possible, p.all_inferred, p.hypo_stacks, p.thoughts, p.links, p.unknown_plays, p.waiting_connections, p.elims));
@@ -64,22 +53,14 @@
 	}
 
 	createBlank() {
-<<<<<<< HEAD
-		const blank = new HGroup(this.tableID, this.playerNames, this.ourPlayerIndex, this.suits, this.variant, this.in_progress, this.level);
-=======
-		const blank = new HGroup(this.tableID, this.playerNames, this.ourPlayerIndex, this.suits, this.options, this.in_progress, this.level);
->>>>>>> 0d89679c
+		const blank = new HGroup(this.tableID, this.playerNames, this.ourPlayerIndex, this.suits, this.variant, this.options, this.in_progress, this.level);
 		blank.notes = this.notes;
 		blank.rewinds = this.rewinds;
 		return blank;
 	}
 
 	minimalCopy() {
-<<<<<<< HEAD
-		const newState = new HGroup(this.tableID, this.playerNames, this.ourPlayerIndex, this.suits, this.variant, this.in_progress, this.level);
-=======
-		const newState = new HGroup(this.tableID, this.playerNames, this.ourPlayerIndex, this.suits, this.options, this.in_progress, this.level);
->>>>>>> 0d89679c
+		const newState = new HGroup(this.tableID, this.playerNames, this.ourPlayerIndex, this.suits, this.variant, this.options, this.in_progress, this.level);
 
 		if (this.copyDepth > 3)
 			throw new Error('Maximum recursive depth reached.');

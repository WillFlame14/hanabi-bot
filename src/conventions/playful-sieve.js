--- conflicted
+++ resolved
@@ -8,11 +8,8 @@
 import * as Utils from '../tools/util.js';
 
 /**
-<<<<<<< HEAD
  * @typedef {import('../variants.js').Variant} Variant
-=======
  * @typedef {import('../types-live.js').TableOptions} TableOptions
->>>>>>> 0d89679c
  */
 
 export default class PlayfulSieve extends State {
@@ -31,27 +28,16 @@
 	 * @param {string[]} playerNames
 	 * @param {number} ourPlayerIndex
 	 * @param {string[]} suits
-<<<<<<< HEAD
 	 * @param {Variant} variant
+	 * @param {TableOptions} options
 	 * @param {boolean} in_progress
 	 */
-	constructor(tableID, playerNames, ourPlayerIndex, suits, variant, in_progress) {
-		super(tableID, playerNames, ourPlayerIndex, suits, variant, in_progress);
+	constructor(tableID, playerNames, ourPlayerIndex, suits, variant, options, in_progress) {
+		super(tableID, playerNames, ourPlayerIndex, suits, variant, options, in_progress);
 	}
 
 	createBlank() {
-		const blank = new PlayfulSieve(this.tableID, this.playerNames, this.ourPlayerIndex, this.suits, this.variant, this.in_progress);
-=======
-	 * @param {TableOptions} options
-	 * @param {boolean} in_progress
-	 */
-	constructor(tableID, playerNames, ourPlayerIndex, suits, options, in_progress) {
-		super(tableID, playerNames, ourPlayerIndex, suits, options, in_progress);
-	}
-
-	createBlank() {
-		const blank = new PlayfulSieve(this.tableID, this.playerNames, this.ourPlayerIndex, this.suits, this.options, this.in_progress);
->>>>>>> 0d89679c
+		const blank = new PlayfulSieve(this.tableID, this.playerNames, this.ourPlayerIndex, this.suits, this.variant, this.options, this.in_progress);
 		blank.notes = this.notes;
 		blank.rewinds = this.rewinds;
 		blank.locked_shifts = this.locked_shifts;
@@ -59,11 +45,7 @@
 	}
 
 	minimalCopy() {
-<<<<<<< HEAD
-		const newState = new PlayfulSieve(this.tableID, this.playerNames, this.ourPlayerIndex, this.suits, this.variant, this.in_progress);
-=======
-		const newState = new PlayfulSieve(this.tableID, this.playerNames, this.ourPlayerIndex, this.suits, this.options, this.in_progress);
->>>>>>> 0d89679c
+		const newState = new PlayfulSieve(this.tableID, this.playerNames, this.ourPlayerIndex, this.suits, this.variant, this.options, this.in_progress);
 
 		if (this.copyDepth > 3)
 			throw new Error('Maximum recursive depth reached.');

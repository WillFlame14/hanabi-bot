import { LEVEL } from '../h-constants.js';
import { cardTouched } from '../../../variants.js';
import { direct_clues, isBasicTrash, isSaved, isTrash, playableAway, visibleFind } from '../../../basics/hanabi-util.js';

import logger from '../../../tools/logger.js';
import { logCard } from '../../../tools/log.js';

/**
 * @typedef {import('../../h-group.js').default} State
 * @typedef {import('../../../basics/Card.js').Card} Card
 * @typedef {import('../../../types.js').Clue} Clue
 * @typedef {import('../../../types.js').SaveClue} SaveClue
 * @typedef {import('../../../types.js').FixClue} FixClue
 */

/**
 * Finds fix clues for all players. All valid play clues and save clues are also needed
 * as they might be able to elim fix at the same time.
 * @param {State} state
 * @param {Clue[][]} play_clues
 * @param {SaveClue[]} save_clues
 * @param {{ignorePlayerIndex?: number}} options
 */
export function find_fix_clues(state, play_clues, save_clues, options = {}) {
	/** @type {FixClue[][]} */
	const fix_clues = [];
	const duplicated_cards = [];

	// Skip ourselves
	for (let i = 1; i < state.numPlayers; i++) {
		const target = (state.ourPlayerIndex + i) % state.numPlayers;
		fix_clues[target] = [];

		if (state.level < LEVEL.FIX || target === options.ignorePlayerIndex)
			continue;

		const hand = state.hands[target];

		for (const { clued, order } of hand) {
			const card = state.me.thoughts[order];

			// Card known (or known trash), doesn't need fix
			if (card.possible.length === 1 || card.possible.every(c => isBasicTrash(state, c)))
				continue;

			// Card chop moved but not clued, don't fix
			if (card.chop_moved && !clued)
				continue;

			if (card.inferred.length === 0) {
				// TODO
				logger.debug(`card ${logCard(card)} order ${order} need fix??`);
			}
			else {
				const seems_playable = card.inferred.every(p => {
					const away = playableAway(state, p);
					const our_hand = state.hands[state.ourPlayerIndex];

					// Possibility is immediately playable or 1-away and we have the connecting card
					return away === 0 ||
						(away === 1 && our_hand.some(c => state.me.thoughts[c.order].matches({ suitIndex: p.suitIndex, rank: p.rank - 1 }, { infer: true })));
				});

				const wrong_inference = !card.matches_inferences() && playableAway(state, card) !== 0;

				// We don't need to fix duplicated cards where we hold one copy, since we can just sarcastic discard
				const duplicate = visibleFind(state, state.me, card, { ignore: [state.ourPlayerIndex] }).find(c => c.order !== order && (card.finessed || c.clued));

				const unknown_duplicated = clued && card.inferred.length > 1 && duplicate !== undefined;

				let fix_criteria;
				if (wrong_inference) {
					fix_criteria = inference_corrected;
					logger.info(`card ${logCard(card)} needs fix, wrong inferences ${card.inferred.map(logCard)}`);
				}
				// We only want to give a fix clue to the player whose turn comes sooner
				else if (unknown_duplicated && !duplicated_cards.some(c => c.matches(card))) {
					const matching_connection = state.common.waiting_connections.find(({ connections }) => connections.some(conn => conn.card.order === duplicate.order));
					let needs_fix = true;

					if (matching_connection !== undefined) {
						const { connections, conn_index } = matching_connection;
						const connection_index = connections.findIndex(conn => conn.card.order === duplicate.order);

						// The card is part of a finesse connection that hasn't been played yet
						if (conn_index <= connection_index) {
							logger.warn(`duplicate ${logCard(card)} part of a finesse, not giving fix yet`);
							needs_fix = false;
						}
					}

					if (needs_fix) {
						fix_criteria = duplication_known;
						duplicated_cards.push(card);
						logger.info(`card ${logCard(card)} needs fix, duplicated`);
					}
				}

				// Card doesn't match any inferences and seems playable but isn't (need to fix)
				if (fix_criteria !== undefined) {
					let found_clue = false;

					// Try all play clues and save clue if it exists
					const other_clues = play_clues[target].concat(save_clues[target] !== undefined ? [save_clues[target]] : []);

					// Go through all other clues to see if one fixes
					for (const clue of other_clues) {
						// The clue cannot touch the fixed card or it will look like just a fix
<<<<<<< HEAD
						if (cardTouched(card, state.variant, clue)) {
=======
						if (cardTouched(card, state.suits, clue))
>>>>>>> 8183da63
							continue;

						const { fixed, trash } = check_fixed(state, target, order, clue, fix_criteria);

						if (fixed) {
							// TODO: Find the highest value play clue
							// logger.info(`found fix ${logClue(clue)} for card ${logCard(card)} to inferences [${card_after_cluing.inferred.map(logCard).join(',')}]`);
							fix_clues[target].push(Object.assign({}, clue, { trash, urgent: seems_playable }));
							found_clue = true;
							break;
						}
					}

					if (found_clue)
						continue;

					const possible_clues = direct_clues(state, target, card);
					for (const clue of possible_clues) {
						const { fixed, trash } = check_fixed(state, target, order, clue, fix_criteria);

						if (fixed) {
							fix_clues[target].push(Object.assign(clue, { trash, urgent: seems_playable }));
							break;
						}
					}
				}
			}
		}
	}
	return fix_clues;
}

/**
 * A fix criterion. Considered fixed when the card matches at least one of its inferences.
 * @param {State} state
 * @param {Card} card
 * @param {number} _target
 */
function inference_corrected(state, card, _target) {
	return card.possible.every(p => playableAway(state, p) !== 0);
}

/**
 * A fix criterion. Considered fixed when the card becomes known duplicated as an already saved card.
 * @param {State} state
 * @param {Card} card
 * @param {number} _target
 */
function duplication_known(state, card, _target) {
	return card.possible.length === 1 && isSaved(state, state.common, card, card.order);
}

/**
 * Checks whether the given card is fixed by the clue, according to the fix criteria.
 * @param {State} state
 * @param {number} target
 * @param {number} order
 * @param {Clue} clue
 * @param {(state: State, card: Card, target: number) => boolean} fix_criteria
 */
function check_fixed(state, target, order, clue, fix_criteria) {
	const touch = state.hands[target].clueTouched(clue, state.variant);

	const action = /** @type {const} */ ({ type: 'clue', giver: state.ourPlayerIndex, target, list: touch.map(c => c.order), clue });

	// Prevent outputting logs until we know that the result is correct
	logger.collect();

	const hypo_state = state.simulate_clue(action, { enableLogs: true, simulatePlayerIndex: target });
	const card_after_cluing = hypo_state.common.thoughts[order];

	const result = {
		fixed: fix_criteria(hypo_state, card_after_cluing, target),
		trash: card_after_cluing.possible.every(p => isTrash(hypo_state, state.common, p, order))
	};

	logger.flush(result.fixed);

	return result;
}<|MERGE_RESOLUTION|>--- conflicted
+++ resolved
@@ -106,11 +106,7 @@
 					// Go through all other clues to see if one fixes
 					for (const clue of other_clues) {
 						// The clue cannot touch the fixed card or it will look like just a fix
-<<<<<<< HEAD
-						if (cardTouched(card, state.variant, clue)) {
-=======
-						if (cardTouched(card, state.suits, clue))
->>>>>>> 8183da63
+						if (cardTouched(card, state.variant, clue))
 							continue;
 
 						const { fixed, trash } = check_fixed(state, target, order, clue, fix_criteria);

import { CLUE } from '../../../constants.js';
import { cardTouched } from '../../../variants.js';
import { clue_safe } from './clue-safe.js';
import { find_fix_clues } from './fix-clues.js';
import { evaluate_clue, get_result } from './determine-clue.js';
import { determine_focus, valuable_tempo_clue } from '../hanabi-logic.js';
import { cardValue, isTrash, visibleFind } from '../../../basics/hanabi-util.js';
import { find_clue_value } from '../action-helper.js';

import logger from '../../../tools/logger.js';
import { logCard, logClue } from '../../../tools/log.js';
import * as Utils from '../../../tools/util.js';
import { LEVEL } from '../h-constants.js';

/**
 * @typedef {import('../../h-group.js').default} Game
 * @typedef {import('../../../types.js').Clue} Clue
 * @typedef {import('../../../types.js').SaveClue} SaveClue
 */

/**
 * Returns the value of a save clue, or -10 if it is not worth giving at all.
 * @param {Game} game
 * @param {Game} hypo_game
 * @param {SaveClue} save_clue
 * @param {Clue[]} all_clues
 */
function save_clue_value(game, hypo_game, save_clue, all_clues) {
	const { common, me, state } = game;
	const { target, result } = save_clue;
	const { chop_moved } = result;

	if (chop_moved.length === 0)
		return find_clue_value(result);

	// TODO: Should visible (but not saved, possibly on chop?) cards be included as trash?
	const saved_trash = chop_moved.filter(card =>
		isTrash(state, me, card, card.order, { infer: true }) ||			// Saving a trash card
		chop_moved.some(c => card.matches(c) && card.order > c.order)		// Saving 2 of the same card
	);

	// Direct clue is possible
	if (all_clues.some(clue => chop_moved.every(cm => saved_trash.some(c => c.order === cm.order) || cardTouched(cm, state.variant, clue))))
		return -10;

	const old_chop = common.chop(state.hands[target]);

	// Chop is trash, can give clue later
	if (isTrash(state, me, old_chop, old_chop.order, { infer: true }) || chop_moved.some(c => c.duplicateOf(old_chop)))
		return -10;

	// Save clue must be given
	if (state.isCritical(old_chop))
		return Math.max(find_clue_value(result), 0.1);

	// More trash cards saved than useful cards
	if (saved_trash.length > Math.min(1, chop_moved.length - saved_trash.length))
		return -10;

	const new_chop = hypo_game.common.chop(hypo_game.state.hands[target], { afterClue: true });

<<<<<<< HEAD
	// Target is not loaded and their new chop is more valuable than their old one
	if (!hypo_game.players[target].thinksLoaded(hypo_game.state, target, {assume: false}) && (new_chop ? cardValue(state, me, new_chop) : 4) > cardValue(state, me, old_chop))
=======
	// Target doesn't have trash and their new chop is more valuable than their old one (having a playable is not good enough)
	if (hypo_game.players[target].thinksTrash(hypo_game.state, target).length === 0 && (new_chop ? cardValue(state, me, new_chop) : 4) > cardValue(state, me, old_chop))
>>>>>>> 80a74a2c
		return -10;

	return find_clue_value(result) - 0.1*saved_trash.length;
}

/**
 * Finds all play, save and fix clues for the given state.
 * Play and fix clues are 2D arrays as each player can potentially receive multiple play/fix clues.
 * Each player has only one save clue.
 * 
 * The 'ignorePlayerIndex' option skips finding clues for a particular player.
 * 
 * The 'ignoreCM' option prevents looking for save clues that cause chop moves.
 * @param {Game} game
 * @param {{ignorePlayerIndex?: number, ignoreCM?: boolean}} options
 */
export function find_clues(game, options = {}) {
	const { common, me, state } = game;

	logger.highlight('whiteb', '------- FINDING CLUES -------');

	const play_clues = /** @type Clue[][] */ 	([]);
	const save_clues = /** @type SaveClue[] */ 	([]);
	const stall_clues = /** @type Clue[][] */ 	([[], [], [], [], [], []]);

	logger.debug('play/hypo/max stacks in clue finder:', state.play_stacks, me.hypo_stacks, state.max_ranks);

	// Find all valid clues
	for (let target = 0; target < state.numPlayers; target++) {
		play_clues[target] = [];

		/** @type {(SaveClue & {game: Game})[]} */
		const saves = [];

		// Ignore our own hand
		if (target === state.ourPlayerIndex || target === options.ignorePlayerIndex)
			continue;

		const hand = state.hands[target];

		for (const clue of state.allValidClues(target)) {
			const touch = state.hands[target].clueTouched(clue, state.variant);

			const list = touch.map(c => c.order);
			const { focused_card, chop } = determine_focus(hand, common, list);

			const in_finesse = common.waiting_connections.some(w_conn => {
				const { focused_card: wc_focus, inference } = w_conn;
				const matches = me.thoughts[wc_focus.order].matches(inference, { assume: true });

				return matches && focused_card.playedBefore(inference, { equal: true });
			});

			// Do not focus cards that are part of a finesse
			if (me.thoughts[focused_card.order].finessed || in_finesse)
				continue;

			const bad_touch_cards = touch.filter(c => !c.clued && isTrash(state, game.me, game.me.thoughts[c.order].identity({ infer: true }), c.order));		// Ignore cards that were already clued

			// Simulate clue from receiver's POV to see if they have the right interpretation
			const action =  /** @type {const} */ ({ type: 'clue', giver: state.ourPlayerIndex, target, list, clue });
			const hypo_game = evaluate_clue(game, action, clue, target, focused_card, bad_touch_cards);

			// Clue had incorrect interpretation
			if (hypo_game === undefined)
				continue;

			const interpret = hypo_game.common.thoughts[focused_card.order].inferred;
			const result = get_result(game, hypo_game, clue, state.ourPlayerIndex);
			Object.assign(clue, { result });

			const safe = clue_safe(game, me, clue);

			const { elim, new_touched, bad_touch, trash, avoidable_dupe, finesses, playables, chop_moved } = result;
			const remainder = (chop && (!safe || state.clue_tokens <= 2)) ? result.remainder: 0;

			const result_log = {
				clue: logClue(clue),
				bad_touch,
				trash,
				avoidable_dupe,
				interpret: interpret?.map(logCard),
				elim,
				new_touched: new_touched.length,
				finesses: finesses.length,
				playables: playables.map(({ playerIndex, card }) => `${logCard(state.deck[card.order])} (${state.playerNames[playerIndex]})`),
				chop_moved: chop_moved.map(c => `${logCard(state.deck[c.order])} ${c.order}`),
				remainder	// We only need to check remainder if this clue focuses chop, because we are changing chop to something else
			};
			logger.info('result,', JSON.stringify(result_log), find_clue_value(Object.assign(result, { remainder })));

			if ((chop && !state.isBasicTrash(focused_card) && visibleFind(state, me, focused_card).length === 1) || chop_moved.length > 0) {
				if (game.level < LEVEL.CONTEXT || clue.result.avoidable_dupe == 0)
					saves.push(Object.assign(clue, { game: hypo_game, playable: playables.length > 0, cm: chop_moved, safe }));
				else
					logger.highlight('yellow', `${logClue(clue)} save results in avoidable potential duplication`);
			}

			const focus_known_bluff = hypo_game.common.waiting_connections.some(c => {
				return c.connections[0].bluff && c.focused_card.order == focused_card.order;
			});
			// Clues where the focus isn't playable but may be assumed playable or that cause chop moves aren't plays/stalls
			if ((playables.length > 0 && !playables.some(({ card }) => card.order === focused_card.order) && !focus_known_bluff) ||
				(playables.length === 0 && chop_moved.length > 0) ||
				isTrash(state, me, focused_card, focused_card.order)) {
				logger.highlight('yellow', 'invalid play clue');
				continue;
			}

			if (playables.length > 0) {
				if (safe) {
					const { tempo, valuable } = valuable_tempo_clue(game, clue, playables, focused_card);
					if (tempo && !valuable)
						stall_clues[1].push(clue);
					else if (game.level < LEVEL.CONTEXT || clue.result.avoidable_dupe == 0)
						play_clues[target].push(clue);
					else
						logger.highlight('yellow', `${logClue(clue)} results in avoidable potential duplication`);
				}
				else {
					logger.highlight('yellow', `${logClue(clue)} is an unsafe play clue`);
				}
			}
			// Stall clues
			else {
				if (clue.type === CLUE.RANK && clue.value === 5 && !focused_card.clued) {
					logger.info('5 stall', logClue(clue));
					stall_clues[0].push(clue);
				}
				else if (me.thinksLocked(state, state.ourPlayerIndex) && chop) {
					logger.info('locked hand save', logClue(clue));
					stall_clues[3].push(clue);
				}
				else if (new_touched.length === 0) {
					if (elim > 0) {
						logger.info('fill in', logClue(clue));
						stall_clues[2].push(clue);
					}
					else {
						logger.info('hard burn', logClue(clue));
						stall_clues[5].push(clue);
					}
				}
				else {
					if (chop && focused_card.rank === 2) {
						const copies = visibleFind(state, me, focused_card);
						const chops = state.hands.map(hand => common.chop(hand)?.order);

						if (copies.some(c => !chops.includes(c.order) && !c.newly_clued)) {
							logger.warn('illegal 2 save');
							continue;
						}
					}

					logger.highlight('yellow', 'unknown valid clue??', logClue(clue));
				}
			}
		}

		const all_clues = [...saves, ...play_clues[target]];
		save_clues[target] = Utils.maxOn(saves, (save_clue) => save_clue_value(game, save_clue.game, save_clue, all_clues), 0);
	}

	const fix_clues = find_fix_clues(game, play_clues, save_clues, options);

	if (play_clues.some(clues => clues.length > 0))
		logger.info('found play clues', play_clues.flatMap(clues => clues.map(clue => logClue(clue))));

	if (save_clues.some(clue => clue !== undefined))
		logger.info('found save clues', save_clues.filter(clue => clue !== undefined).map(clue => logClue(clue)));

	if (fix_clues.some(clues => clues.length > 0))
		logger.info('found fix clues', fix_clues.flatMap(clues => clues.map(clue => logClue(clue) + (clue.trash ? ' (trash)' : ''))));

	if (stall_clues.some(clues => clues.length > 0))
		logger.info('found stall clues', stall_clues.flatMap(clues => clues.map(clue => logClue(clue))));

	return { play_clues, save_clues, fix_clues, stall_clues };
}<|MERGE_RESOLUTION|>--- conflicted
+++ resolved
@@ -59,13 +59,8 @@
 
 	const new_chop = hypo_game.common.chop(hypo_game.state.hands[target], { afterClue: true });
 
-<<<<<<< HEAD
-	// Target is not loaded and their new chop is more valuable than their old one
-	if (!hypo_game.players[target].thinksLoaded(hypo_game.state, target, {assume: false}) && (new_chop ? cardValue(state, me, new_chop) : 4) > cardValue(state, me, old_chop))
-=======
 	// Target doesn't have trash and their new chop is more valuable than their old one (having a playable is not good enough)
 	if (hypo_game.players[target].thinksTrash(hypo_game.state, target).length === 0 && (new_chop ? cardValue(state, me, new_chop) : 4) > cardValue(state, me, old_chop))
->>>>>>> 80a74a2c
 		return -10;
 
 	return find_clue_value(result) - 0.1*saved_trash.length;

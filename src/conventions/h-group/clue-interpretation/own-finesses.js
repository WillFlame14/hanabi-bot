--- conflicted
+++ resolved
@@ -74,14 +74,9 @@
 	const our_hand = state.ourHand;
 
 	// First, see if someone else has the connecting card
-<<<<<<< HEAD
-	const other_connecting = find_connecting(game, action, identity, looksDirect, connected, ignoreOrders, { knownOnly: [ignorePlayer] });
-	if (other_connecting.length > 0 && other_connecting[0].type !== 'terminate' && !other_connecting[0].ambiguous)
-=======
 	const conn_options = { ...options, knownOnly: [ignorePlayer] };
 	const other_connecting = find_connecting(game, action, identity, looksDirect, new Set(), connected, ignoreOrders, conn_options);
-	if (other_connecting.length > 0 && other_connecting[0].type !== 'terminate')
->>>>>>> 0df3be94
+	if (other_connecting.length > 0 && other_connecting[0].type !== 'terminate' && !other_connecting[0].ambiguous)
 		return other_connecting;
 
 	// See if the giver knows about their own card

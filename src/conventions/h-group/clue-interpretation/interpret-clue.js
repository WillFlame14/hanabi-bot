--- conflicted
+++ resolved
@@ -282,7 +282,6 @@
 }
 
 /**
-<<<<<<< HEAD
  * Connects on the play that will disprove a potential ambiguous bluff.
  * @param {Game} game
  * @param {FocusPossibility} ambiguous_bluff
@@ -306,7 +305,9 @@
 		identities: [waiting_connection.inference]
 	});
 	return connections;
-=======
+}
+
+/**
  * Returns whether a clue was a distribution clue.
  * @param {Game} game
  * @param {ClueAction} action
@@ -349,7 +350,6 @@
 	game.interpretMove(CLUE_INTERP.DISTRIBUTION);
 	team_elim(game);
 	return true;
->>>>>>> 3a75a13f
 }
 
 /**

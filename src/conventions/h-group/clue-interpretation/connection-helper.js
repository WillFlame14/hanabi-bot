--- conflicted
+++ resolved
@@ -64,15 +64,9 @@
 			identity.rank === state.base_ids.maxStackRank ||
 			!game.common.thoughts[connected[0]].possible.has(nextCard)) &&	// must disconnect
 		!(clue.type === CLUE.COLOUR && reacting === target) &&				// must not be self-colour bluff
-<<<<<<< HEAD
-		!game.state.hands[reacting].some(c => {								// must not be confused with an existing finesse
-			const card = game.players[reacting].thoughts[c.order];
-			return !card.uncertain && card.finessed && card.possible.has(identity);
-=======
 		!state.hands[reacting].some(o => {								// must not be confused with an existing finesse
 			const card = game.players[reacting].thoughts[o];
-			return card.finessed && card.possible.has(identity);
->>>>>>> 0df3be94
+			return !card.uncertain && card.finessed && card.possible.has(identity);
 		});
 }
 

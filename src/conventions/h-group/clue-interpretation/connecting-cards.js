import { cardCount, variantRegexes } from '../../../variants.js';
import { LEVEL } from '../h-constants.js';
import { order_1s } from '../action-helper.js';
import { inBetween, rainbowMismatch } from '../hanabi-logic.js';
import { valid_bluff } from './connection-helper.js';
import * as Utils from '../../../tools/util.js';

import logger from '../../../tools/logger.js';
import { logCard } from '../../../tools/log.js';
import { produce } from '../../../StateProxy.js';

/**
 * @typedef {import('../../h-group.js').default} Game
 * @typedef {import('../../../basics/Card.js').ActualCard} ActualCard
 * @typedef {import('../../../basics/Card.js').Card} Card
 * @typedef {import('../../../types.js').ClueAction} ClueAction
 * @typedef {import('../../../types.js').Connection} Connection
 * @typedef {import('../../../types.js').Identity} Identity
 * @typedef {import('../../../types.js').Link} Link
 */

/**
 * Finds a known connecting card (or unknown playable).
 * @param {Game} game
 * @param {number} giver 		The player index that gave the clue. They cannot deduce unknown information about their own hand.
 * @param {Identity} identity
 * @param {number[]} [ignoreOrders]		The orders of cards to ignore when searching.
 * @param {{knownOnly?: number[]}} options
 * @returns {Connection | undefined}
 */
export function find_known_connecting(game, giver, identity, ignoreOrders = [], options = {}) {
	const { common, state } = game;

	/** @param {number} order */
	const possibly_fake = (order) => giver === state.ourPlayerIndex && common.waiting_connections.some(wc => {
		const connIndex = wc.connections.findIndex((conn, index) => index >= wc.conn_index && conn.order === order);

		// Note that if we are the target, we can't verify if finesse/prompt connections are real
		return connIndex !== -1 && wc.target === state.ourPlayerIndex &&
			wc.connections.some((conn, i) => i >= wc.conn_index && i <= connIndex && (conn.type === 'finesse' || conn.type === 'prompt'));
	});

	// Globally known
	for (let i = 0; i < state.numPlayers; i++) {
		const playerIndex = (giver + i) % state.numPlayers;

		const globally_known = state.hands[playerIndex].find(order => {
			const ineligible = ignoreOrders.includes(order) ||
				!common.thoughts[order].touched ||
				!state.deck[order].matches(identity, { assume: true }) ||
				possibly_fake(order) ||
				common.linkedOrders(state).has(order);

			if (ineligible)
				return false;

			const old_card = common.thoughts[order];
			let inferences = common.thoughts[order].inferred;
			// Remove inferences that will be proven false (i.e. after someone plays the card with such identity)
			// Except the giver, who can't eliminate from their own hand
			if (giver !== playerIndex) {
				inferences = old_card.inferred.subtract(old_card.inferred.filter(inf => inf.playedBefore(identity)));

				// If a waiting connection will reveal this card, assume it will be known in time.
				const connection = common.waiting_connections.find(conn => !conn.symmetric && conn.focus == order && conn.target !== state.ourPlayerIndex);
				if (connection !== undefined)
					inferences = inferences.intersect(connection.inference);
			}

			const new_card = produce(old_card, (draft) => { draft.inferred = inferences; });
			return new_card.matches(identity, { infer: true, symmetric: true });
		});

		if (globally_known)
			return { type: 'known', reacting: playerIndex, order: globally_known, identities: [identity] };

		// Don't use our own links
		if (giver === state.ourPlayerIndex && playerIndex === state.ourPlayerIndex)
			continue;

		/** @type {Link} */
		let known_link;

		const known_linked = state.hands[playerIndex].find(order => {
			if (ignoreOrders.includes(order) || !state.deck[order].matches(identity))
				return false;

			known_link = common.links.find(link =>
				link.promised &&
				link.identities.some(i => i.suitIndex === identity.suitIndex && i.rank === identity.rank) &&
				link.orders.includes(order) &&
				link.orders.length >= link.identities.length);
			return known_link !== undefined;
		});

		if (known_linked)
			return { type: 'playable', reacting: playerIndex, order: known_linked, linked: known_link.orders, identities: [identity] };
	}

	// Visible and already going to be played (excluding giver)
	for (let i = 1; i < state.numPlayers; i++) {
		const playerIndex = (giver + i) % state.numPlayers;

		if (options.knownOnly?.includes(playerIndex))
			continue;

		// Unknown playables that could match
		const playables = state.hands[playerIndex].filter(order => {
			const card = common.thoughts[order];

			return !ignoreOrders.includes(order) &&
				card.touched &&
				card.inferred.has(identity) &&
				(card.inferred.every(c => state.isPlayable(c)) || card.finessed) &&
				!possibly_fake(order);
		});
		const match = playables.find(o => state.deck[o].matches(identity));

		// More than 1 such playable and it could be duplicated in giver's hand - disallow hidden delayed play
		if (playables.length > 1 && giver === state.ourPlayerIndex &&
			state.hands[giver].some(o => state.deck[o].clued && game.players[giver].thoughts[o].inferred.has(identity))
		) {
			if (match !== undefined) {
				// Everyone other than giver will recognize this card as the connection - stop looking further
				return { type: 'terminate', reacting: null, order: -1, identities: [] };
			}
			logger.warn(`disallowed hidden delayed play on ${logCard(identity)}, could be duplicated in giver's hand`);
			return;
		}

		if (match !== undefined) {
			if (common.thoughts[match].hidden)
				logger.warn(`hidden connecting card ${logCard(identity)} in ${state.playerNames[playerIndex]}'s hand, might be confusing`);

			return { type: 'playable', reacting: playerIndex, order: match, linked: playables, identities: [identity] };
		}
	}

	const giver_asymmetric = state.hands[giver].find(o =>
		!ignoreOrders.includes(o) &&
		game.players[giver].thoughts[o].identity({ infer: true, symmetric: true })?.matches(identity));

	if (giver_asymmetric !== undefined) {
		logger.highlight('cyan', `connecting using giver's asymmetric knowledge of ${logCard(identity)}!`);
		return { type: 'known', reacting: giver, order: giver_asymmetric, identities: [identity] };
	}
}

/**
 * Finds a (possibly layered) prompt, finesse or bluff as a connecting card (or unknown playable).
 * @param {Game} game
 * @param {ClueAction} action
 * @param {number} reacting
 * @param {Identity} identity
 * @param {number[]} [connected] 	The orders of cards that have previously connected (and should be skipped).
 * @param {number[]} [ignoreOrders] The orders of cards to ignore when searching.
 * @param {{assumeTruth?: boolean, noLayer?: boolean, bluffed?: boolean}} options
 * @returns {Connection | undefined}
 */
function find_unknown_connecting(game, action, reacting, identity, connected = [], ignoreOrders = [], options = {}) {
	const { common, state, me } = game;
	const { giver, target } = action;

<<<<<<< HEAD
	const hand = state.hands[reacting];
	const prompt = common.find_prompt(hand, identity, state.variant, connected, ignoreOrders);
	const finesses = common.find_ambiguous_finesses(hand, connected, ignoreOrders);
=======
	if (options.bluffed) {
		const orders = common.find_clued(state, reacting, identity, connected, ignoreOrders);
>>>>>>> 0df3be94

		if (orders.length > 0) {
			const match = orders.find(o => state.deck[o].matches(identity));

			if (match !== undefined)
				return { type: 'playable', reacting, order: match, linked: orders, identities: [identity] };
		}
		return;
	}

	const prompt = common.find_prompt(state, reacting, identity, connected, ignoreOrders);
	const finesse = common.find_finesse(state, reacting, connected, ignoreOrders);

	logger.debug('finding unknown connecting for', logCard(identity), state.playerNames[reacting], prompt, finesse, connected, ignoreOrders);

	/**
	 * @param {number} prompt_order
	 * @returns {{tried: boolean, conn?: Connection}}
	 */
	const try_prompt = (prompt_order) => {
		const prompt_c = state.deck[prompt_order];

		// Prompt takes priority over finesse
		if (prompt_c?.identity() === undefined || rainbowMismatch(game, action, identity, prompt))
			return { tried: false };

		if (prompt_c.matches(identity))
			return { tried: true, conn: { type: 'prompt', reacting, order: prompt_order, identities: [identity] } };

		// Prompted card is delayed playable
		if (game.level >= LEVEL.INTERMEDIATE_FINESSES && state.play_stacks[prompt_c.suitIndex] + 1 === prompt_c.rank) {
			// Could be duplicated in giver's hand - disallow hidden prompt
			if (giver === state.ourPlayerIndex && state.hands[giver].some(o => state.deck[o].clued && game.players[giver].thoughts[o].inferred.has(identity))) {
				logger.warn(`disallowed hidden prompt on ${logCard(prompt_c)} ${prompt_order}, true ${logCard(identity)}  could be duplicated in giver's hand`);
				return { tried: true };
			}
			return { tried: true, conn: { type: 'prompt', reacting, order: prompt_order, hidden: true, identities: [prompt_c.raw()] } };
		}
		logger.warn(`wrong prompt on ${logCard(prompt_c)} ${prompt_order} when searching for ${logCard(identity)}, play stacks at ${state.play_stacks[prompt_c.suitIndex]}`);
		return { tried: true, conn: { type: 'terminate', reacting, order: prompt_order, identities: [identity] } };
	};

	const { tried, conn } = try_prompt(prompt);

	if (tried)
		return conn;

	// Try prompting a wrongly-ranked pink card
	if ((finesse === undefined || !common.thoughts[finesse].possible.has(identity)) && state.includesVariant(variantRegexes.pinkish)) {
		const pink_prompt = common.find_prompt(state, reacting, identity, connected, ignoreOrders, true);

		if (pink_prompt !== undefined && pink_prompt !== prompt) {
			const { tried: tried2, conn: conn2 } = try_prompt(pink_prompt);

			if (tried2)
				return conn2;
		}
	}

<<<<<<< HEAD
	for (const finesse of finesses) {
		if (finesse.identity() === undefined)
			continue;

=======
	const finesse_card = state.deck[finesse];

	if (finesse_card?.identity() !== undefined) {
>>>>>>> 0df3be94
		/** @param {number} order */
		const order_touched = (order) => {
			const card = common.thoughts[order];

			return (!card.uncertain || common.dependentConnections(order).some(wc => common.thoughts[wc.focused_card.order].rewinded)) && card.touched && !card.newly_clued &&
				(state.deck[order].identity() !== undefined || common.dependentConnections(order).every(wc =>
					!wc.symmetric && state.deck[wc.focus].matches(wc.inference, { assume: true })));
		};

		if (state.hands.some((hand, index) => index !== giver && hand.some(o => order_touched(o) && state.deck[o].matches(finesse_card)))) {
			logger.warn(`disallowed finesse on ${logCard(finesse_card)}, playable already clued elsewhere`);
			return;
		}

		if (finesse_card.matches(identity)) {
			// At level 1, only forward finesses are allowed.
			if (game.level === 1 && !inBetween(state.numPlayers, reacting, giver, target)) {
				logger.warn(`found finesse ${logCard(finesse_card)} in ${state.playerNames[reacting]}'s hand, but not between giver and target`);
				return;
			}
			return { type: 'finesse', reacting, order: finesse, bluff: false, identities: [identity] };
		}

		// Finessed card is delayed playable
		if (!options.noLayer && game.level >= LEVEL.INTERMEDIATE_FINESSES && state.play_stacks[finesse_card.suitIndex] + 1 === finesse_card.rank) {
			const bluff = !options.assumeTruth && valid_bluff(game, action, finesse_card, reacting, connected);

			if (giver === state.ourPlayerIndex) {
				if (bluff) {
					const likely_duplicated = state.hands[giver].some(o => {
						const card = me.thoughts[o];
						return card.touched && card.inferred.length <= 2 && card.inferred.has(finesse_card);
					});

					if (likely_duplicated) {
						logger.warn(`disallowed bluff on ${logCard(finesse_card)} ${finesse}, likely duplicated in giver's hand`);
						return;
					}
				}
				else {
					const possibly_duplicated = state.hands[giver].some(o => {
						const card = me.thoughts[o];
						return card.touched && card.inferred.has(identity);
					});

					// Could be duplicated in giver's hand - disallow hidden finesse.
					if (possibly_duplicated) {
						logger.warn(`disallowed hidden finesse through ${logCard(finesse_card)} ${finesse}, true ${logCard(identity)} could be duplicated in giver's hand`);
						return;
					}
				}
			}

<<<<<<< HEAD
			const ambiguous = bluff && common.thoughts[finesse.order].touched;
			return { type: 'finesse', reacting, card: finesse, ambiguous, hidden: true, bluff, identities: [finesse.raw()] };
=======
			return { type: 'finesse', reacting, order: finesse, hidden: !bluff, bluff, identities: [finesse_card.raw()] };
>>>>>>> 0df3be94
		}
	}
}

/**
 * Looks for an inferred connecting card (i.e. without forcing a prompt/finesse).
 * @param {Game} game
 * @param {ClueAction} action
 * @param {Identity} identity
 * @param {boolean} looksDirect 	Whether the clue could be interpreted as direct play (i.e. never as self-prompt/finesse).
 * @param {Set<number>} thinks_stall Whether the clue appears to be a stall to these players.
 * @param {number[]} [connected]	The orders of cards that have previously connected (and should be skipped).
 * @param {number[]} [ignoreOrders] The orders of cards to ignore when searching.
 * @param {{knownOnly?: number[], assumeTruth?: boolean, bluffed?: boolean}} options
 * @returns {Connection[]}
 */
export function find_connecting(game, action, identity, looksDirect, thinks_stall, connected = [], ignoreOrders = [], options = {}) {
	const { common, state, me } = game;
	const { giver, target } = action;
	const { suitIndex, rank } = identity;

	logger.debug('looking for connecting', logCard(identity), looksDirect);

	if (state.discard_stacks[suitIndex][rank - 1] === cardCount(state.variant, identity)) {
		logger.info(`all ${logCard(identity)} in trash`);
		return [];
	}

	const connecting = find_known_connecting(game, giver, identity, connected.concat(ignoreOrders), options);
	if (connecting)
		return connecting.type === 'terminate' ? [] : [connecting];

	// Do not consider unknown playables if the card is clued in someone else's hand (but not in prompt position)
	const non_prompt_copy = state.hands.some((hand, i) => {
		if (i === giver)
			return false;

		const match = hand.find(o => ((card = state.deck[o]) =>
			card.matches(identity) && card.clued && !card.newly_clued && !connected.includes(o) && !ignoreOrders.includes(o))());

		if (match === undefined)
			return false;

		const connected_copy = connected.slice();
		let prompt = common.find_prompt(state, i, identity, connected, ignoreOrders, true);

		while (prompt !== undefined) {
			if (prompt === match)
				return false;

			// Can't layered prompt
			if (!state.isPlayable(state.deck[prompt]))
				return true;

			connected_copy.push(prompt);
			prompt = common.find_prompt(state, i, identity, connected_copy, ignoreOrders, true);
		}

		return true;
	});

	if (!options.bluffed && non_prompt_copy) {
		logger.warn(`connecting ${logCard(identity)} in non-prompt position, not searching for unknown cards`);
		return [];
	}

	const wrong_prompts = [];
	const old_play_stacks = state.play_stacks;

	const conn_player_order = [target, ...Utils.range(0, state.numPlayers).map(i => (state.numPlayers + giver - i - 1) % state.numPlayers).filter(i => i !== target), target];

	// Only consider prompts/finesses if no connecting cards found
	for (let i = 0; i < conn_player_order.length; i++) {
		const playerIndex = conn_player_order[i];

		// Clue receiver won't find known prompts/finesses in their hand unless it doesn't look direct
		// Also disallow prompting/finessing a player when they may need to prove a finesse to us
		if (playerIndex === giver || options.knownOnly?.includes(playerIndex) || (giver === state.ourPlayerIndex && playerIndex === target && looksDirect) ||
			thinks_stall.has(playerIndex) ||
			(giver === state.ourPlayerIndex && common.waiting_connections.some(wc =>
				wc.target === state.ourPlayerIndex && wc.connections.some((conn, index) =>
					index >= wc.conn_index && conn.type === 'finesse' && conn.reacting === playerIndex))))
			continue;

		const connections = /** @type {Connection[]} */ ([]);
		const already_connected = connected.slice();
		state.play_stacks = old_play_stacks.slice();

		const unk_options = { assumeTruth: options.assumeTruth, noLayer: i === 0, bluffed: options.bluffed };
		let connecting = find_unknown_connecting(game, action, playerIndex, identity, already_connected, ignoreOrders, unk_options);

		if (connecting?.type === 'terminate') {
			wrong_prompts.push(connecting);
			continue;
		}

		// If the connection is hidden, that player must have the actual card playable in order for the layer to work.
		// Thus, we keep searching for unknown connections in their hand until we find a non-hidden connection.
		while (connecting?.hidden) {
			connections.push(connecting);
			already_connected.push(connecting.order);
			state.play_stacks[state.deck[connecting.order].suitIndex]++;

			connecting = find_unknown_connecting(game, action, playerIndex, identity, already_connected, ignoreOrders, unk_options);
		}

		if (connecting) {
			if (connecting.type === 'terminate') {
				wrong_prompts.push(connecting);
				continue;
			}

			connections.push(connecting);
		}

		// The final card must not be hidden
		if (connections.length > 0 && !connections.at(-1).hidden) {
			state.play_stacks = old_play_stacks.slice();
			if (playerIndex === target && looksDirect)
				logger.warn('looks direct to us, trusting that we have missing cards');

			return connections;
		}
	}

	// Restore play stacks
	state.play_stacks = old_play_stacks;

	// Unknown playable(s) in our hand (obviously, we can't use them in our clues)
	if (giver !== state.ourPlayerIndex && !options.knownOnly?.includes(state.ourPlayerIndex)) {
		let layered = false;
		/** @type {number[]} */
		const playable_conns = [];

		for (const order of state.ourHand) {
			const card = me.thoughts[order];

			if (ignoreOrders.includes(order) || connected.includes(order) ||
				!card.matches(identity, { assume: true }) ||										// If we know the card (from a rewind), it must match
				(!(card.inferred.every(i => state.isPlayable(i)) && card.clued) && !card.finessed))	// Must be playable
				continue;

			if (card.inferred.has(identity)) {
				playable_conns.push(order);
				continue;
			}

			if (card.uncertain && card.possible.has(identity) && card.finesse_ids.has(identity)) {
				playable_conns.push(order);
				layered = true;
			}
		}

		if (playable_conns.length > 0) {
			return [{
				type: 'playable',
				reacting: state.ourPlayerIndex,
				order: (rank === 1 && order_1s(state, common, playable_conns)[0]) || playable_conns.at(-1),	  // If necessary, reorder to oldest 1 to avoid prompting
				linked: playable_conns,
				identities: [identity],
				layered
			}];
		}
	}
	return wrong_prompts;
}<|MERGE_RESOLUTION|>--- conflicted
+++ resolved
@@ -161,14 +161,8 @@
 	const { common, state, me } = game;
 	const { giver, target } = action;
 
-<<<<<<< HEAD
-	const hand = state.hands[reacting];
-	const prompt = common.find_prompt(hand, identity, state.variant, connected, ignoreOrders);
-	const finesses = common.find_ambiguous_finesses(hand, connected, ignoreOrders);
-=======
 	if (options.bluffed) {
 		const orders = common.find_clued(state, reacting, identity, connected, ignoreOrders);
->>>>>>> 0df3be94
 
 		if (orders.length > 0) {
 			const match = orders.find(o => state.deck[o].matches(identity));
@@ -179,6 +173,8 @@
 		return;
 	}
 
+	const hand = state.hands[reacting];
+	const finesses = common.find_ambiguous_finesses(hand, connected, ignoreOrders);
 	const prompt = common.find_prompt(state, reacting, identity, connected, ignoreOrders);
 	const finesse = common.find_finesse(state, reacting, connected, ignoreOrders);
 
@@ -228,21 +224,17 @@
 		}
 	}
 
-<<<<<<< HEAD
+
 	for (const finesse of finesses) {
-		if (finesse.identity() === undefined)
+		const finesse_card = state.deck[finesse];
+		if (finesse_card.identity() === undefined)
 			continue;
 
-=======
-	const finesse_card = state.deck[finesse];
-
-	if (finesse_card?.identity() !== undefined) {
->>>>>>> 0df3be94
 		/** @param {number} order */
 		const order_touched = (order) => {
 			const card = common.thoughts[order];
 
-			return (!card.uncertain || common.dependentConnections(order).some(wc => common.thoughts[wc.focused_card.order].rewinded)) && card.touched && !card.newly_clued &&
+			return (!card.uncertain || common.dependentConnections(order).some(wc => common.thoughts[wc.focus].rewinded)) && card.touched && !card.newly_clued &&
 				(state.deck[order].identity() !== undefined || common.dependentConnections(order).every(wc =>
 					!wc.symmetric && state.deck[wc.focus].matches(wc.inference, { assume: true })));
 		};
@@ -291,12 +283,8 @@
 				}
 			}
 
-<<<<<<< HEAD
-			const ambiguous = bluff && common.thoughts[finesse.order].touched;
-			return { type: 'finesse', reacting, card: finesse, ambiguous, hidden: true, bluff, identities: [finesse.raw()] };
-=======
-			return { type: 'finesse', reacting, order: finesse, hidden: !bluff, bluff, identities: [finesse_card.raw()] };
->>>>>>> 0df3be94
+			const ambiguous = bluff && common.thoughts[finesse].touched;
+			return { type: 'finesse', reacting, order: finesse, ambiguous, hidden: !bluff, bluff, identities: [finesse_card.raw()] };
 		}
 	}
 }

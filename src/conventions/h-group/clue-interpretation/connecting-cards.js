import { CLUE } from '../../../constants.js';
import { cardCount } from '../../../variants.js';
import { LEVEL } from '../h-constants.js';
import { order_1s } from '../action-helper.js';
import { inBetween } from '../hanabi-logic.js';

import * as Utils from '../../../tools/util.js';
import logger from '../../../tools/logger.js';
import { logCard, logConnection } from '../../../tools/log.js';
import { ActualCard } from '../../../basics/Card.js';

/**
 * @typedef {import('../../h-group.js').default} Game
 * @typedef {import('../../../basics/Card.js').Card} Card
 * @typedef {import('../../../types.js').Connection} Connection
 * @typedef {import('../../../types.js').Identity} Identity
 */

/**
 * Finds a known connecting card (or unknown playable).
 * @param {Game} game
 * @param {number} giver 		The player index that gave the clue. They cannot deduce unknown information about their own hand.
 * @param {Identity} identity
 * @param {number[]} [ignoreOrders]		The orders of cards to ignore when searching.
 * @param {{knownOnly?: number[]}} options
 * @returns {Connection | undefined}
 */
export function find_known_connecting(game, giver, identity, ignoreOrders = [], options = {}) {
	const { common, state } = game;

	/** @param {number} order */
	const possibly_fake = (order) => {
		return giver === state.ourPlayerIndex && common.waiting_connections.some(wc => {
			const connIndex = wc.connections.findIndex((conn, index) => index >= wc.conn_index && conn.card.order === order);

			if (connIndex === -1)
				return false;

			// Note that if we are the target, we can't verify if finesse/prompt connections are real
			return wc.target === state.ourPlayerIndex &&
				wc.connections.some((conn, i) => i >= wc.conn_index && i <= connIndex && (conn.type === 'finesse' || conn.type === 'prompt'));
		});
	};

	// Globally known
	for (let i = 0; i < state.numPlayers; i++) {
		const playerIndex = (giver + i) % state.numPlayers;

		const globally_known = state.hands[playerIndex].find(({ order }) => {
			if (ignoreOrders.includes(order))
				return false;

			const card = common.thoughts[order].clone();

			// Remove inferences that will be proven false (i.e. after someone plays the card with such identity)
			// Except the giver, who can't eliminate from their own hand
			if (giver !== playerIndex)
				card.inferred = card.inferred.subtract(card.inferred.filter(inf => inf.playedBefore(identity)));

			return card.matches(identity, { infer: true, symmetric: true }) &&
				state.deck[order].matches(identity, { assume: true }) &&
				card.touched && !possibly_fake(order) &&
				!common.linkedOrders(state).has(order);
		});

		if (globally_known)
			return { type: 'known', reacting: playerIndex, card: globally_known, identities: [identity] };
	}

	// Visible and already going to be played (excluding giver)
	for (let i = 1; i < state.numPlayers; i++) {
		const playerIndex = (giver + i) % state.numPlayers;

		if (options.knownOnly?.includes(playerIndex))
			continue;

		// Unknown playables that could match
		const playables = state.hands[playerIndex].filter(({ order }) => {
			const card = common.thoughts[order];

			return !ignoreOrders.includes(order) &&
				card.touched &&
				card.inferred.has(identity) &&
				(card.inferred.every(c => state.isPlayable(c)) || card.finessed) &&
				!possibly_fake(order);
		});
		const match = playables.find(card => card.matches(identity));

		// More than 1 such playable and it could be duplicated in giver's hand - disallow hidden delayed play
		if (playables.length > 1 && giver === state.ourPlayerIndex &&
			state.hands[giver].some(c => c.clued && game.players[giver].thoughts[c.order].inferred.has(identity))
		) {
			if (match !== undefined) {
				// Everyone other than giver will recognize this card as the connection - stop looking further
				return { type: 'terminate', reacting: null, card: null, identities: [] };
			}
			logger.warn(`disallowed hidden delayed play on ${logCard(identity)}, could be duplicated in giver's hand`);
			return;
		}

		if (match !== undefined) {
			if (common.thoughts[match.order].hidden)
				logger.warn(`hidden connecting card ${logCard(identity)} in ${state.playerNames[playerIndex]}'s hand, might be confusing`);

			return { type: 'playable', reacting: playerIndex, card: match, linked: playables, identities: [identity] };
		}
	}
}

/**
 * Finds a (possibly layered) prompt, finesse or bluff as a connecting card (or unknown playable).
 * @param {Game} game
 * @param {number} giver 			The player index that gave the clue. They cannot deduce unknown information about their own hand.
 * @param {number} target 			The player index receiving the clue. They will not find self-prompts or self-finesses.
 * @param {number} reacting
 * @param {Identity} identity
 * @param {boolean} looksDirect 	Whether the clue could be interpreted as direct play (i.e. never as self-prompt/finesse).
 * @param {boolean} firstPlay		Is this the first play?
 * @param {number[]} [connected] 	The orders of cards that have previously connected (and should be skipped).
 * @param {number[]} [ignoreOrders] The orders of cards to ignore when searching.
 * @returns {Connection | undefined}
 */
function find_unknown_connecting(game, giver, target, reacting, identity, looksDirect, firstPlay, connected = [], ignoreOrders = []) {
	const { common, state } = game;

	const hand = state.hands[reacting];
	const prompt = common.find_prompt(hand, identity, state.variant, connected, ignoreOrders);
	const finesse = common.find_finesse(hand, connected, ignoreOrders);

	// Prompt takes priority over finesse
	if (prompt !== undefined && prompt.identity() !== undefined) {
		if (prompt.matches(identity))
			return { type: 'prompt', reacting, card: prompt, identities: [identity] };

		// Prompted card is delayed playable
		if (game.level >= LEVEL.INTERMEDIATE_FINESSES && state.play_stacks[prompt.suitIndex] + 1 === prompt.rank) {
			// Could be duplicated in giver's hand - disallow hidden prompt
			if (giver === state.ourPlayerIndex && state.hands[giver].some(c => c.clued && game.players[giver].thoughts[c.order].inferred.has(identity))) {
				logger.warn(`disallowed hidden prompt on ${logCard(prompt)} ${prompt.order}, true ${logCard(identity)}  could be duplicated in giver's hand`);
				return;
			}
			return { type: 'prompt', reacting, card: prompt, hidden: true, identities: [prompt.raw()] };
		}
		logger.warn(`wrong prompt on ${logCard(prompt)} ${prompt.order} when searching for ${logCard(identity)}, play stacks at ${state.play_stacks[prompt.suitIndex]}`);
		return { type: 'terminate', reacting, card: prompt, identities: [identity] };
	}

	if (finesse !== undefined && finesse.identity() !== undefined) {
		/** @param {number} order */
		const order_touched = (order) => {
			const card = common.thoughts[order];

			return card.touched && !card.newly_clued &&
				common.dependentConnections(order).every(wc => !wc.symmetric && wc.focused_card.matches(wc.inference, { assume: true }));
		};

		if (state.hands.some((hand, index) => index !== giver && hand.some(c => order_touched(c.order) && c.matches(finesse)))) {
			logger.warn(`disallowed finesse on ${logCard(finesse)}, playable already clued elsewhere`);
			return;
		}

		if (finesse.matches(identity)) {
			// At level 1, only forward finesses are allowed.
			if (game.level === 1 && !inBetween(state.numPlayers, reacting, giver, target)) {
				logger.warn(`found finesse ${logCard(finesse)} in ${state.playerNames[reacting]}'s hand, but not between giver and target`);
				return;
			}
			return { type: 'finesse', reacting, card: finesse, bluff: false, identities: [identity] };
		}

		// Finessed card is delayed playable
		if (game.level >= LEVEL.INTERMEDIATE_FINESSES && state.play_stacks[finesse.suitIndex] + 1 === finesse.rank) {
			const bluff = game.level >= LEVEL.BLUFFS &&
				firstPlay &&
				((giver + 1) % state.numPlayers) == reacting &&
				!state.hands[reacting].some(c => {
					const card = game.players[reacting].thoughts[c.order];
					return card.finessed && card.possible.has(identity);
				});

			// Could be duplicated in giver's hand - disallow hidden finesse unless it could be a bluff.
			if (!bluff && giver === state.ourPlayerIndex && state.hands[giver].some(c => c.clued && game.players[giver].thoughts[c.order].inferred.has(identity))) {
				logger.warn(`disallowed hidden finesse on ${logCard(finesse)} ${finesse.order}, true ${logCard(identity)} could be duplicated in giver's hand`);
				return;
			}

			return { type: 'finesse', reacting, card: finesse, hidden: true, bluff, identities: [finesse.raw()] };
		}
	}
}

/**
 * Determines whether a bluff connection is a valid bluff, and updates the connection accordingly.
 * @param {Game} game
 * @param {number} target
 * @param {Connection[]} connections	The complete connections leading to the play of a card.
 * @param {ActualCard} focusedCard		The focused card.
 * @param {Identity} focusIdentity		The expected identity of the focus.
 * @param {import('../../../types.js').ClueAction} clue
 * @returns {Connection[]}
 */
<<<<<<< HEAD
export function resolve_bluff(game, target, connections, focusedCard, focusIdentity) {
=======
export function resolve_bluff(game, connections, focusedCard, focusIdentity, clue) {
>>>>>>> 0d7393b7
	if (connections.length == 0 || !connections[0].bluff)
		return connections;

	const firstPlay = connections.findIndex(conn => !conn.hidden);
	const bluffCard = connections[0].card;
	let bluff_fail_reason = undefined;

<<<<<<< HEAD
	// A bluff must be followed only by prompts as otherwise it would not have been a valid bluff target.
	if (connections.some((conn, index) => index > firstPlay && (conn.hidden || conn.type === 'finesse')))
=======
	// Determine the next play if this is a bluff.
	const next_play = connections.findIndex(connection => connection.card.order == promised[0].order) + 1;

	// Disallow self-colour bluffs: https://hanabi.github.io/extras/special-bluffs#self-color-bluffs-1-for-1-form-scb
	if ((clue.giver + 1) % game.state.numPlayers == clue.target && clue.clue.type == CLUE.COLOUR && state.hands[clue.target].find(c => c.order == connections[0].card.order))
		bluff_fail_reason = `self-colour bluff disallowed at level ${game.level}`;

	// A bluff must be followed only by prompts as otherwise it would not have been a valid bluff target.
	if (!bluff_fail_reason && connections.some((conn, index) => index >= next_play && (conn.hidden || conn.type === 'finesse')))
>>>>>>> 0d7393b7
		bluff_fail_reason = `requires additional finesses [${connections.map(logConnection)}]`;

	if (!bluff_fail_reason && bluffCard.identity() !== undefined && game.players[target].thoughts[focusedCard.order].inferred.has({suitIndex: bluffCard.suitIndex, rank: bluffCard.rank + 1}))
		bluff_fail_reason = `blind play ${logCard(bluffCard)} connects to inference on focused card`;

	if (bluff_fail_reason) {
		// If a bluff is not possible, we only have a valid connection if a real matching card was found,
		// or the bluff card matches the target,
		// and the second play is not a finesse on ourselves
		if (firstPlay == 0 &&
			![-1, focusIdentity.suitIndex].includes(connections[0].card.suitIndex)) {
			logger.warn(`bluff invalid and connecting card not found or focus doesn't match expected identity: ${bluff_fail_reason}`);
			return [];
		}

		logger.warn(`bluff invalid but connection still exists: ${bluff_fail_reason}`);

		const hidden_connections = connections.slice();
		hidden_connections[0] = Utils.objClone(connections[0]);
		hidden_connections[0].bluff = false;
		return hidden_connections;
	}

	if (firstPlay > 0) {
		logger.warn(`bluff is possible, removing ${firstPlay} layered finesse connections`);
		// Remove hidden connections following bluff play.
		return connections.toSpliced(1, firstPlay);
	}

	return connections;
}

/**
 * Looks for an inferred connecting card (i.e. without forcing a prompt/finesse).
 * @param {Game} game
 * @param {number} giver 			The player index that gave the clue. They cannot deduce unknown information about their own hand.
 * @param {number} target 			The player index receiving the clue. They will not find self-prompts or self-finesses.
 * @param {Identity} identity
 * @param {boolean} looksDirect 	Whether the clue could be interpreted as direct play (i.e. never as self-prompt/finesse).
 * @param {boolean} firstPlay		Is this the first play?
 * @param {number[]} [connected]	The orders of cards that have previously connected (and should be skipped).
 * @param {number[]} [ignoreOrders] The orders of cards to ignore when searching.
 * @param {{knownOnly?: number[]}} options
 * @returns {Connection[]}
 */
export function find_connecting(game, giver, target, identity, looksDirect, firstPlay, connected = [], ignoreOrders = [], options = {}) {
	const { common, state, me } = game;
	const { suitIndex, rank } = identity;

	if (state.discard_stacks[suitIndex][rank - 1] === cardCount(state.variant, identity)) {
		logger.info(`all ${logCard(identity)} in trash`);
		return [];
	}

	const connecting = find_known_connecting(game, giver, identity, connected.concat(ignoreOrders), options);
	if (connecting) {
		if (connecting.type === 'terminate')
			return [];

		return [connecting];
	}

	// Do not consider unknown playables if the card is already gotten in the target's hand (?)
	// TODO: Maybe some version of this if it's found in non-prompt position in anyone else's hand?
	const target_copy = state.hands[target].find(c => {
		const { finessed } = common.thoughts[c.order];
		return c.matches(identity) && ((c.clued && !c.newly_clued) || finessed) && !connected.includes(c.order) && !ignoreOrders.includes(c.order);
	});

	if (target_copy !== undefined)
		logger.warn(`connecting ${logCard(identity)} gotten in target's hand, might look confusing`);

	const wrong_prompts = [];
	const old_play_stacks = state.play_stacks;

	// Only consider prompts/finesses if no connecting cards found
	for (let i = 0; i < state.numPlayers; i++) {
		const playerIndex = (state.numPlayers + target - i - 1) % state.numPlayers;

		// Clue receiver won't find known prompts/finesses in their hand unless it doesn't look direct
		// Also disallow prompting/finessing a player when they may need to prove a finesse to us
		if (playerIndex === giver || options.knownOnly?.includes(playerIndex) || (playerIndex === target && looksDirect) ||
			(giver === state.ourPlayerIndex && common.waiting_connections.some(wc =>
				wc.target === state.ourPlayerIndex && wc.connections.some((conn, index) =>
					index >= wc.conn_index && conn.type === 'finesse' && conn.reacting === playerIndex))))
			continue;

		const connections = [];
		const already_connected = connected.slice();
		state.play_stacks = old_play_stacks.slice();

		let connecting = find_unknown_connecting(game, giver, target, playerIndex, identity, looksDirect, firstPlay, already_connected, ignoreOrders);

		if (connecting?.type === 'terminate') {
			wrong_prompts.push(connecting);
			continue;
		}

		// If the connection is hidden, that player must have the actual card playable in order for the layer to work.
		// Thus, we keep searching for unknown connections in their hand until we find a non-hidden connection.
		// If the connection could be a bluff, we will search for the actual playable card in case it turns out
		// not to be a valid bluff target.
		while (connecting?.hidden) {
			connections.push(connecting);
			already_connected.push(connecting.card.order);
			state.play_stacks[connecting.card.suitIndex]++;

			connecting = find_unknown_connecting(game, giver, target, playerIndex, identity, looksDirect, false, already_connected, ignoreOrders);
		}

		if (connecting) {
			if (connecting.type === 'terminate') {
				wrong_prompts.push(connecting);
				continue;
			}

			connections.push(connecting);
		}

		// If we don't find the actual card, a bluff of the first card is still a valid interpretation.
		if (connections.length > 0 && connections.at(0).bluff && connections.at(-1).hidden) {
			// Remove all of the hidden plays after the bluff and treat the bluff as the known target.
			connections.splice(1, connections.length - 1);
			connections[0].hidden = false;
		}

		// The final card must not be hidden
		if (connections.length > 0 && !connections.at(-1).hidden) {
			state.play_stacks = old_play_stacks.slice();
			return connections;
		}
	}

	// Restore play stacks
	state.play_stacks = old_play_stacks;

	// Unknown playable(s) in our hand (obviously, we can't use them in our clues)
	if (giver !== state.ourPlayerIndex && !options.knownOnly?.includes(state.ourPlayerIndex)) {
		const playable_conns = state.hands[state.ourPlayerIndex].filter(({order}) => {
			const card = me.thoughts[order];

			return !ignoreOrders.includes(order) &&
				!connected.includes(order) &&
				card.inferred.has(identity) &&							// At least one inference must match
				card.matches(identity, { assume: true }) &&				// If we know the card (from a rewind), it must match
				((card.inferred.every(i => state.isPlayable(i)) && card.clued) || card.finessed);	// Must be playable
		});

		if (playable_conns.length > 0) {
			const multiple_1s = rank === 1 &&
				playable_conns.every(card => card.clues.length > 0 && card.clues.every(clue => clue.type === CLUE.RANK && clue.value === 1));

			return [{
				type: 'playable',
				reacting: state.ourPlayerIndex,
				card: (multiple_1s ? order_1s(state, common, playable_conns) : playable_conns)[0],	  // If necessary, reorder to oldest 1 to avoid prompting
				linked: playable_conns,
				identities: [identity]
			}];
		}
	}
	return wrong_prompts;
}<|MERGE_RESOLUTION|>--- conflicted
+++ resolved
@@ -199,11 +199,7 @@
  * @param {import('../../../types.js').ClueAction} clue
  * @returns {Connection[]}
  */
-<<<<<<< HEAD
-export function resolve_bluff(game, target, connections, focusedCard, focusIdentity) {
-=======
-export function resolve_bluff(game, connections, focusedCard, focusIdentity, clue) {
->>>>>>> 0d7393b7
+export function resolve_bluff(game, target, connections, focusedCard, focusIdentity, clue) {
 	if (connections.length == 0 || !connections[0].bluff)
 		return connections;
 
@@ -211,20 +207,12 @@
 	const bluffCard = connections[0].card;
 	let bluff_fail_reason = undefined;
 
-<<<<<<< HEAD
+	// Disallow self-colour bluffs: https://hanabi.github.io/extras/special-bluffs#self-color-bluffs-1-for-1-form-scb
+	if ((clue.giver + 1) % game.state.numPlayers == clue.target && clue.clue.type == CLUE.COLOUR && connections[0].reacting == clue.target)
+		bluff_fail_reason = `self-colour bluff disallowed at level ${game.level}`;
+	
 	// A bluff must be followed only by prompts as otherwise it would not have been a valid bluff target.
-	if (connections.some((conn, index) => index > firstPlay && (conn.hidden || conn.type === 'finesse')))
-=======
-	// Determine the next play if this is a bluff.
-	const next_play = connections.findIndex(connection => connection.card.order == promised[0].order) + 1;
-
-	// Disallow self-colour bluffs: https://hanabi.github.io/extras/special-bluffs#self-color-bluffs-1-for-1-form-scb
-	if ((clue.giver + 1) % game.state.numPlayers == clue.target && clue.clue.type == CLUE.COLOUR && state.hands[clue.target].find(c => c.order == connections[0].card.order))
-		bluff_fail_reason = `self-colour bluff disallowed at level ${game.level}`;
-
-	// A bluff must be followed only by prompts as otherwise it would not have been a valid bluff target.
-	if (!bluff_fail_reason && connections.some((conn, index) => index >= next_play && (conn.hidden || conn.type === 'finesse')))
->>>>>>> 0d7393b7
+	if (!bluff_fail_reason && connections.some((conn, index) => index > firstPlay && (conn.hidden || conn.type === 'finesse')))
 		bluff_fail_reason = `requires additional finesses [${connections.map(logConnection)}]`;
 
 	if (!bluff_fail_reason && bluffCard.identity() !== undefined && game.players[target].thoughts[focusedCard.order].inferred.has({suitIndex: bluffCard.suitIndex, rank: bluffCard.rank + 1}))
